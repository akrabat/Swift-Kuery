--- conflicted
+++ resolved
@@ -87,25 +87,6 @@
             syntaxError += "Table name not set. "
         }
     }
-<<<<<<< HEAD
-    
-    // MARK: String Representation
-    /**
-     Function to build a String representation for referencing a `Table` instance.
-     A `QueryBuilder` is used handle variances between the various database engines and produce a correct SQL description.
-     This function is required to obey the `Buildable` protocol.
-     ### Usage Example: ###
-     In this example, `QueryBuilder` and `Table` instances are initialized. (The ToDoTable() is defined in the class example).
-     The build function is then called to produce a String description and print the results.
-     ```swift
-     let queryBuilder = QueryBuilder()
-     let todotable = ToDoTable()
-     let description = try todotable.build(queryBuilder: queryBuilder)
-     print(description)
-     //Prints toDoTable
-     ```
-     */
-=======
 
     /// Initialize an instance of Table with an array of columns
 
@@ -117,9 +98,22 @@
       }
     }
 
-    /// Build the table using `QueryBuilder`.
-    ///
->>>>>>> 3bbaaccf
+    // MARK: String Representation
+    /**
+     Function to build a String representation for referencing a `Table` instance.
+     A `QueryBuilder` is used handle variances between the various database engines and produce a correct SQL description.
+     This function is required to obey the `Buildable` protocol.
+     ### Usage Example: ###
+     In this example, `QueryBuilder` and `Table` instances are initialized. (The ToDoTable() is defined in the class example).
+     The build function is then called to produce a String description and print the results.
+     ```swift
+     let queryBuilder = QueryBuilder()
+     let todotable = ToDoTable()
+     let description = try todotable.build(queryBuilder: queryBuilder)
+     print(description)
+     //Prints toDoTable
+     ```
+     */
     /// - Parameter queryBuilder: The QueryBuilder to use.
     /// - Returns: A String representation of the table.
     /// - Throws: QueryError.syntaxError if query build fails.
